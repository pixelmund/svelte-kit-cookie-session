import { daysToMaxage, parse, serialize } from "./utils/cookie";
import { decrypt, encrypt } from "salteen";
import type { CookieSerializeOptions } from "./utils/cookie";

let initialSecret: string;
let encoder: (value: string) => string | undefined;
let decoder: (value: string) => string | undefined;

export interface SessionOptions {
  key?: string;
  secret: string;
  expires?: number;
  cookie?: Omit<CookieSerializeOptions, "expires" | "maxAge" | "encode">;
}

<<<<<<< HEAD
export type PublicSession<SessionType = any> = {
  data: SessionType & { expires?: Date };
  refresh: true;
  destroy: true;
};

export function initializeSession<SessionType = any>(
  headers: Record<string, string>,
  options: SessionOptions
): PublicSession<SessionType> {
=======
export interface Session<SessionType = Record<string, any>> {
  data: SessionType & {
    expires: Date;
  };
  refresh: true;
  destroy: true;
}

export function initializeSession<SessionType = Record<string, any>>(
  headers: Record<string, string>,
  options: SessionOptions
): Session<SessionType> {
>>>>>>> 041ea8c5
  const key = options.key || "kit.session";
  const expires = daysToMaxage(options.expires ?? 7);

  //** This is mainly for testing purposes */
  let changedSecrets: boolean = false;
  if (!initialSecret || initialSecret !== options.secret) {
    initialSecret = options.secret;
    changedSecrets = true;
  }
  if (!encoder || changedSecrets) {
    encoder = encrypt(options.secret);
  }
  if (!decoder || changedSecrets) {
    decoder = decrypt(options.secret);
  }

  const sessionOptions = {
    key,
    expires,
    cookie: options.cookie || {},
  };

  //@ts-ignore That's okay
  sessionOptions.cookie.maxAge = expires;

  if (!sessionOptions.cookie.httpOnly) {
    sessionOptions.cookie.httpOnly = true;
  }
  if (!sessionOptions.cookie.sameSite) {
    sessionOptions.cookie.sameSite = true;
  }
  if (!sessionOptions.cookie.path) {
    sessionOptions.cookie.path = "/";
  }

  const cookies = parse(headers.cookie || headers.Cookie || "", {});

  let sessionCookie: string = cookies[sessionOptions.key] || "";
  let isInvalidDate: boolean = false;

  let sessionData: (SessionType & { expires?: Date }) | undefined;

  if (sessionCookie.length > 0) {
    const decrypted = decoder(sessionCookie);
    if (decrypted && decrypted.length > 0) {
      try {
        sessionData = JSON.parse(decrypted);
      } catch (error) {
        throw new Error("Malformed Data or Wrong Key used");
      }
    }
  }

  if (
    sessionData &&
    sessionData.expires &&
    new Date(sessionData.expires).getTime() < new Date().getTime()
  ) {
    isInvalidDate = true;
  }

  const session: { "set-cookie"?: string } = {};

  const sessionProxy = new Proxy(session, {
    set: function (obj, prop, value) {
      if (prop === "refresh") {
        if (!sessionData || isInvalidDate) {
          return true;
        }
        sessionData = {
          ...sessionData,
          expires: new Date(Date.now() + expires * 1000),
        };
        sessionCookie = serialize(
          sessionOptions.key,
          encoder(JSON.stringify(sessionData)),
          sessionOptions.cookie
        );
        obj["set-cookie"] = sessionCookie;
        return true;
      }
      if (prop === "destroy") {
        if (sessionCookie.length === 0) return true;
        sessionData = undefined;
        sessionCookie = serialize(sessionOptions.key, "0", {
          ...sessionOptions.cookie,
          maxAge: undefined,
          expires: new Date(Date.now() - 360000000),
        });
        obj["set-cookie"] = sessionCookie;
        return true;
      }
      if (prop === "data") {
        if (sessionData && sessionData.expires) {
          const currentDate = new Date();
          if (typeof sessionData.expires === "string") {
            sessionData.expires = new Date(sessionData.expires);
          }
          const exp =
            sessionData.expires.getTime() / 1000 - currentDate.getTime() / 1000;
          (sessionOptions.cookie as any).maxAge = exp;
        }
        sessionData = {
          ...value,
          expires:
            sessionData?.expires || new Date(Date.now() + expires * 1000),
        };
        sessionCookie = serialize(
          sessionOptions.key,
          encoder(JSON.stringify(sessionData)),
          sessionOptions.cookie
        );
        obj["set-cookie"] = sessionCookie;
      }
      return true;
    },
    get: function (obj, prop) {
      if (prop === "data") {
        return sessionData && !isInvalidDate ? sessionData : {};
      }
      return (obj as any)[prop];
    },
  }) as any;

  if (isInvalidDate) {
    sessionProxy.destroy = true;
  }

  return sessionProxy;
}<|MERGE_RESOLUTION|>--- conflicted
+++ resolved
@@ -13,18 +13,6 @@
   cookie?: Omit<CookieSerializeOptions, "expires" | "maxAge" | "encode">;
 }
 
-<<<<<<< HEAD
-export type PublicSession<SessionType = any> = {
-  data: SessionType & { expires?: Date };
-  refresh: true;
-  destroy: true;
-};
-
-export function initializeSession<SessionType = any>(
-  headers: Record<string, string>,
-  options: SessionOptions
-): PublicSession<SessionType> {
-=======
 export interface Session<SessionType = Record<string, any>> {
   data: SessionType & {
     expires: Date;
@@ -37,7 +25,6 @@
   headers: Record<string, string>,
   options: SessionOptions
 ): Session<SessionType> {
->>>>>>> 041ea8c5
   const key = options.key || "kit.session";
   const expires = daysToMaxage(options.expires ?? 7);
 
